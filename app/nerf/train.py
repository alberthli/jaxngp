import dataclasses
import functools
import gc
import time
<<<<<<< HEAD
from typing import List,Any
=======
from typing import List
>>>>>>> 1ab39d26

from flax.training import checkpoints
import jax.numpy as jnp
import jax.random as jran
import optax
import tyro
import numpy as np
from pathlib import Path

from models.nerfs import make_nerf_ngp, make_skysphere_background_model_ngp
from models.renderers import render_image_inference
from utils import common, data
from utils.args import NeRFTrainingArgs,GuiWindowArgs
from utils.types import (
    NeRFBatchConfig,
    NeRFState,
    OccupancyDensityGrid,
    RenderedImage,
    RigidTransformation,
    SceneData,
)

from ._utils import train_step
<<<<<<< HEAD


=======
>>>>>>> 1ab39d26


    
def train_epoch(
    KEY: jran.KeyArray,
    state: NeRFState,
    scene: SceneData,
    n_batches: int,
    total_samples: int,
    ep_log: int,
    total_epochs: int,
    logger: common.Logger,
):
    n_processed_rays = 0
    total_loss = 0
    running_mean_effective_samp_per_ray = state.batch_config.mean_effective_samples_per_ray
    running_mean_samp_per_ray = state.batch_config.mean_samples_per_ray

<<<<<<< HEAD
    for _ in (pbar := tqdm(range(n_batches), desc="Training epoch#{:03d}/{:d}".format(ep_log, total_epochs), bar_format=common.tqdm_format)):
=======
    for _ in (pbar := common.tqdm(range(n_batches), desc="Training epoch#{:03d}/{:d}".format(ep_log, total_epochs))):
>>>>>>> 1ab39d26
        KEY, key_perm, key_train_step = jran.split(KEY, 3)
        perm = jran.choice(key_perm, scene.meta.n_pixels, shape=(state.batch_config.n_rays,), replace=True)
        state, metrics = train_step(
            KEY=key_train_step,
            state=state,
            total_samples=total_samples,
            scene=scene,
            perm=perm,
        )
        n_processed_rays += state.batch_config.n_rays
        total_loss += metrics["loss"]
        loss_log = metrics["loss"] / state.batch_config.n_rays
        running_mean_samp_per_ray, running_mean_effective_samp_per_ray = (
            running_mean_samp_per_ray * .95 + .05 * metrics["measured_batch_size_before_compaction"] / state.batch_config.n_rays,
            running_mean_effective_samp_per_ray * .95 + .05 * metrics["measured_batch_size"] / state.batch_config.n_rays,
        )

        loss_db = data.linear_to_db(loss_log, maxval=1)
        pbar.set_description_str(
            desc="Training epoch#{:03d}/{:d} batch_size={}/{} samp./ray={}/{} n_rays={} loss={:.3e}({:.2f}dB)".format(
                ep_log,
                total_epochs,
                metrics["measured_batch_size"],
                metrics["measured_batch_size_before_compaction"],
                state.batch_config.mean_effective_samples_per_ray,
                state.batch_config.mean_samples_per_ray,
                state.batch_config.n_rays,
                loss_log,
                loss_db,
            )
        )
 
        if state.should_call_update_ogrid:
            # update occupancy grid
            for cas in range(state.scene_meta.cascades):
                KEY, key = jran.split(KEY, 2)
                state = state.update_ogrid_density(
                    KEY=key,
                    cas=cas,
                    update_all=bool(state.should_update_all_ogrid_cells),
                )
            state = state.threshold_ogrid()

        if state.should_update_batch_config:
            new_mean_effective_samples_per_ray = int(running_mean_effective_samp_per_ray + 1.5)
            new_mean_samples_per_ray = int(running_mean_samp_per_ray + 1.5)
            new_n_rays = total_samples // new_mean_samples_per_ray
            state = state.replace(
                batch_config=NeRFBatchConfig(
                    mean_effective_samples_per_ray=new_mean_effective_samples_per_ray,
                    mean_samples_per_ray=new_mean_samples_per_ray,
                    n_rays=new_n_rays,
                ),
            )

        if state.should_write_batch_metrics:
            logger.write_scalar("batch/↓loss", loss_log, state.step)
            logger.write_scalar("batch/↑loss (db)", loss_db, state.step)
            logger.write_scalar("batch/effective batch size (not compacted)", metrics["measured_batch_size_before_compaction"], state.step)
            logger.write_scalar("batch/↑effective batch size (compacted)", metrics["measured_batch_size"], state.step)
            logger.write_scalar("rendering/↓effective samples per ray", state.batch_config.mean_effective_samples_per_ray, state.step)
            logger.write_scalar("rendering/↓marched samples per ray", state.batch_config.mean_samples_per_ray, state.step)
            logger.write_scalar("rendering/↑number of rays", state.batch_config.n_rays, state.step)
<<<<<<< HEAD
        
        
    return total_loss / n_processed_rays, state

 
=======

    return total_loss / n_processed_rays, state


>>>>>>> 1ab39d26
def train(KEY: jran.KeyArray, args: NeRFTrainingArgs, logger: common.Logger):
    if args.exp_dir.exists():
        logger.error("specified experiment directory '{}' already exists".format(args.exp_dir))
        exit(1)
    logs_dir = args.exp_dir.joinpath("logs")
    logs_dir.mkdir(parents=True, exist_ok=True)
    logger = common.setup_logging(
        "nerf.train",
        file=logs_dir.joinpath("train.log"),
        with_tensorboard=True,
        level=args.common.logging.upper(),
        file_level="DEBUG",
    )
    args.exp_dir.joinpath("config.yaml").write_text(tyro.to_yaml(args))
    logger.write_hparams(dataclasses.asdict(args))
    logger.info("configurations saved to '{}'".format(args.exp_dir.joinpath("config.yaml")))

    # data
    logger.info("loading training frames")
    scene_train, _ = data.load_scene(
        srcs=args.frames_train,
        world_scale=args.scene.world_scale,
        image_scale=args.scene.image_scale,
    )

    if len(args.frames_val) > 0:
        logger.info("loading validation frames")
        scene_val, val_views = data.load_scene(
            srcs=args.frames_val,
            world_scale=args.scene.world_scale,
            image_scale=args.scene.image_scale,
        )
        assert scene_train.meta == scene_val.meta
    else:
        logger.warn("got empty validation set, this run will not do validation")

    scene_meta = scene_train.meta

    # model parameters
    nerf_model, init_input = (
        make_nerf_ngp(bound=scene_meta.bound),
        (jnp.zeros((1, 3), dtype=jnp.float32), jnp.zeros((1, 3), dtype=jnp.float32))
    )
    KEY, key = jran.split(KEY, 2)
    nerf_variables = nerf_model.init(key, *init_input)
    if args.common.summary:
        print(nerf_model.tabulate(key, *init_input))

    if scene_meta.bg:
        bg_model, init_input = (
            make_skysphere_background_model_ngp(bound=scene_meta.bound),
            (jnp.zeros((1, 3), dtype=jnp.float32), jnp.zeros((1, 3), dtype=jnp.float32))
        )
        KEY, key = jran.split(KEY, 2)
        bg_variables = bg_model.init(key, *init_input)

    lr_sch = optax.exponential_decay(
        init_value=args.train.lr,
        transition_steps=10_000,
        decay_rate=1/3,  # decay to `1/3 * init_lr` after `transition_steps` steps
        staircase=True,  # use integer division to determine lr drop step
        transition_begin=10_000,  # hold the initial lr value for the initial 10k steps (but first lr drop happens at 20k steps because `staircase` is specified)
        end_value=args.train.lr / 100,  # stop decaying at `1/100 * init_lr`
    )
    optimizer = optax.adamw(
        learning_rate=lr_sch,
        b1=0.9,
        b2=0.99,
        # paper:
        #   the small value of 𝜖 = 10^{−15} can significantly accelerate the convergence of the
        #   hash table entries when their gradients are sparse and weak.
        eps=1e-15,
        eps_root=1e-15,
        # In NeRF experiments, the network can converge to a reasonably low loss during the
        # frist ~50k training steps (with 1024 rays per batch and 1024 samples per ray), but the
        # loss becomes NaN after about 50~150k training steps.
        # paper:
        #   To prevent divergence after long training periods, we apply a weak L2 regularization
        #   (factor 10^{−6}) to the neural network weights, ...
        weight_decay=1e-6,
        # paper:
        #   ... to the neural network weights, but not to the hash table entries.
        mask={
            "nerf": {
                "density_mlp": True,
                "rgb_mlp": True,
                "position_encoder": False,
            },
            "bg": scene_meta.bg,
        },
    )

    # training state
    state = NeRFState.create(
        ogrid=OccupancyDensityGrid.create(
            cascades=scene_meta.cascades,
            grid_resolution=args.raymarch.density_grid_res,
        ),
        batch_config=NeRFBatchConfig(
            mean_effective_samples_per_ray=args.raymarch.diagonal_n_steps,
            mean_samples_per_ray=args.raymarch.diagonal_n_steps,
            n_rays=args.train.bs // args.raymarch.diagonal_n_steps,
        ),
        raymarch=args.raymarch,
        render=args.render,
        scene_options=args.scene,
        scene_meta=scene_meta,
        # unfreeze the frozen dict so that the weight_decay mask can apply, see:
        #   <https://github.com/deepmind/optax/issues/160>
        #   <https://github.com/google/flax/issues/1223>
        nerf_fn=nerf_model.apply,
        bg_fn=bg_model.apply if scene_meta.bg else None,
        params={
            "nerf": nerf_variables["params"].unfreeze(),
            "bg": bg_variables["params"].unfreeze() if scene_meta.bg else None,
        },
        tx=optimizer,
    )
<<<<<<< HEAD
=======
    state = state.mark_untrained_density_grid()
>>>>>>> 1ab39d26

    logger.info("starting training")
    # training loop
    for ep in range(args.train.n_epochs):
        gc.collect()

        ep_log = ep + 1

        try:
            KEY, key = jran.split(KEY, 2)
            loss_log, state = train_epoch(
                KEY=key,
                state=state,
                scene=scene_train,
                n_batches=args.train.n_batches,
                total_samples=args.train.bs,
                ep_log=ep_log,
                total_epochs=args.train.n_epochs,
                logger=logger,
            )
        except KeyboardInterrupt:
            logger.warn("aborted at epoch {}".format(ep_log))
            logger.info("saving training state ... ")
            ckpt_name = checkpoints.save_checkpoint(args.exp_dir, state, step="ep{}aborted".format(ep_log), overwrite=True, keep=2**30)
            logger.info("training state of epoch {} saved to: {}".format(ep_log, ckpt_name))
            logger.info("exiting cleanly ...")
            exit()

        loss_db = data.linear_to_db(loss_log, maxval=1)
        logger.info("epoch#{:03d}: loss={:.2e}({:.2f}dB)".format(ep_log, loss_log, loss_db))
        logger.write_scalar("epoch/↓loss", loss_log, step=ep_log)
        logger.write_scalar("epoch/↑loss (db)", loss_db, step=ep_log)

        logger.info("saving training state ... ")
        ckpt_name = checkpoints.save_checkpoint(
            args.exp_dir,
            state,
            step=ep_log * args.train.n_batches,
            overwrite=True,
            keep=args.train.keep,
            keep_every_n_steps=args.train.keep_every_n_steps,
        )
        logger.info("training state of epoch {} saved to: {}".format(ep_log, ckpt_name))

        if ep_log % args.train.validate_every == 0:
            if len(args.frames_val) == 0:
                logger.warn("empty validation set, skipping validation")
                continue

            val_start_time = time.time()
            rendered_images: List[RenderedImage] = []
            state_eval = state\
                .replace(raymarch=args.raymarch_eval)\
                .replace(render=args.render_eval)
<<<<<<< HEAD
            for val_i, val_view in enumerate(tqdm(val_views, desc="validating", bar_format=common.tqdm_format)):
=======
            for val_i, val_view in enumerate(common.tqdm(val_views, desc="validating")):
>>>>>>> 1ab39d26
                logger.debug("validating on {}".format(val_view.file))
                val_transform = RigidTransformation(
                    rotation=scene_val.all_transforms[val_i, :9].reshape(3, 3),
                    translation=scene_val.all_transforms[val_i, -3:].reshape(3),
                )
                KEY, key = jran.split(KEY, 2)
                bg, rgb, depth = render_image_inference(
                    KEY=key,
                    transform_cw=val_transform,
                    state=state_eval,
                )
                rendered_images.append(RenderedImage(
                    bg=data.to_cpu(bg),
                    rgb=data.to_cpu(rgb),
                    depth=data.to_cpu(depth),
                ))
            val_end_time = time.time()
            logger.write_scalar(
                tag="validation/↓rendering time (ms) per image",
                value=(val_end_time - val_start_time) / len(rendered_images) * 1000,
                step=ep_log,
            )

            gt_rgbs_f32 = list(map(
                lambda val_view, rendered_image: data.blend_rgba_image_array(
                    val_view.image_rgba_u8.astype(jnp.float32) / 255,
                    rendered_image.bg,
                ),
                val_views,
                rendered_images,
            ))

            logger.debug("calculating psnr")
            mean_psnr = sum(map(
                data.psnr,
                map(data.f32_to_u8, gt_rgbs_f32),
                map(lambda ri: ri.rgb, rendered_images),
            )) / len(rendered_images)
            logger.info("validated {} images, mean psnr={}".format(len(rendered_images), mean_psnr))
            logger.write_scalar("validation/↑mean psnr", mean_psnr, step=ep_log)

            logger.debug("writing images to tensorboard")
            concatenate_fn = lambda gt, rendered_image: data.add_border(functools.reduce(
                functools.partial(
                    data.side_by_side,
                    H=scene_meta.camera.H,
                    W=scene_meta.camera.W,
                ),
                [gt, rendered_image.rgb, rendered_image.depth],
            ))
            logger.write_image(
                tag="validation/[gt|rendered|depth]",
                image=list(map(
                    concatenate_fn,
                    map(data.f32_to_u8, gt_rgbs_f32),
                    rendered_images,
                )),
                step=ep_log,
                max_outputs=len(rendered_images),
            )

            del state_eval
            del gt_rgbs_f32
            del rendered_images<|MERGE_RESOLUTION|>--- conflicted
+++ resolved
@@ -2,11 +2,7 @@
 import functools
 import gc
 import time
-<<<<<<< HEAD
-from typing import List,Any
-=======
 from typing import List
->>>>>>> 1ab39d26
 
 from flax.training import checkpoints
 import jax.numpy as jnp
@@ -30,11 +26,6 @@
 )
 
 from ._utils import train_step
-<<<<<<< HEAD
-
-
-=======
->>>>>>> 1ab39d26
 
 
     
@@ -53,11 +44,7 @@
     running_mean_effective_samp_per_ray = state.batch_config.mean_effective_samples_per_ray
     running_mean_samp_per_ray = state.batch_config.mean_samples_per_ray
 
-<<<<<<< HEAD
-    for _ in (pbar := tqdm(range(n_batches), desc="Training epoch#{:03d}/{:d}".format(ep_log, total_epochs), bar_format=common.tqdm_format)):
-=======
     for _ in (pbar := common.tqdm(range(n_batches), desc="Training epoch#{:03d}/{:d}".format(ep_log, total_epochs))):
->>>>>>> 1ab39d26
         KEY, key_perm, key_train_step = jran.split(KEY, 3)
         perm = jran.choice(key_perm, scene.meta.n_pixels, shape=(state.batch_config.n_rays,), replace=True)
         state, metrics = train_step(
@@ -121,18 +108,10 @@
             logger.write_scalar("rendering/↓effective samples per ray", state.batch_config.mean_effective_samples_per_ray, state.step)
             logger.write_scalar("rendering/↓marched samples per ray", state.batch_config.mean_samples_per_ray, state.step)
             logger.write_scalar("rendering/↑number of rays", state.batch_config.n_rays, state.step)
-<<<<<<< HEAD
-        
-        
+
     return total_loss / n_processed_rays, state
 
- 
-=======
-
-    return total_loss / n_processed_rays, state
-
-
->>>>>>> 1ab39d26
+
 def train(KEY: jran.KeyArray, args: NeRFTrainingArgs, logger: common.Logger):
     if args.exp_dir.exists():
         logger.error("specified experiment directory '{}' already exists".format(args.exp_dir))
@@ -251,10 +230,7 @@
         },
         tx=optimizer,
     )
-<<<<<<< HEAD
-=======
     state = state.mark_untrained_density_grid()
->>>>>>> 1ab39d26
 
     logger.info("starting training")
     # training loop
@@ -309,11 +285,7 @@
             state_eval = state\
                 .replace(raymarch=args.raymarch_eval)\
                 .replace(render=args.render_eval)
-<<<<<<< HEAD
-            for val_i, val_view in enumerate(tqdm(val_views, desc="validating", bar_format=common.tqdm_format)):
-=======
             for val_i, val_view in enumerate(common.tqdm(val_views, desc="validating")):
->>>>>>> 1ab39d26
                 logger.debug("validating on {}".format(val_view.file))
                 val_transform = RigidTransformation(
                     rotation=scene_val.all_transforms[val_i, :9].reshape(3, 3),
