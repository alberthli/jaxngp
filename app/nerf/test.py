from typing import List

from PIL import Image
from flax.training import checkpoints
import jax
import jax.random as jran
import jax.numpy as jnp
import numpy as np
from tqdm import tqdm

from models.nerfs import make_nerf_ngp, make_skysphere_background_model_ngp
from models.renderers import render_image_inference
from utils import common, data
<<<<<<< HEAD
from utils.args import NeRFTestingArgs,GuiWindowArgs
from utils.types import NeRFState, RenderedImage, RigidTransformation,SceneMeta
=======
from utils.args import NeRFTestingArgs
from utils.types import NeRFState, RenderedImage, RigidTransformation
>>>>>>> 1ab39d26


def test(KEY: jran.KeyArray, args: NeRFTestingArgs, logger: common.Logger):
    logs_dir = args.exp_dir.joinpath("logs")
    logs_dir.mkdir(parents=True, exist_ok=True)
    logger = common.setup_logging(
        "nerf.test",
        file=logs_dir.joinpath("test.log"),
        level=args.common.logging.upper(),
        file_level="DEBUG",
    )
    if not args.ckpt.exists():
        logger.error("specified checkpoint '{}' does not exist".format(args.ckpt))
        exit(1)

    logger.info("loading testing frames")
    scene_data, test_views = data.load_scene(
        srcs=args.frames,
        world_scale=args.scene.world_scale,
        image_scale=args.scene.image_scale,
    )

    # load parameters
    state: NeRFState = checkpoints.restore_checkpoint(
        args.ckpt,
        target=NeRFState.empty(
            raymarch=args.raymarch,
            render=args.render,
            scene_options=args.scene,
            scene_meta=scene_data.meta,
            nerf_fn=make_nerf_ngp(bound=scene_data.meta.bound).apply,
            bg_fn=make_skysphere_background_model_ngp(bound=scene_data.meta.bound).apply if scene_data.meta.bg else None,
        ),
    )
    # WARN:
    #   flax.checkpoints.restore_checkpoint() returns a pytree with all arrays of numpy's array type,
    #   which slows down inference.  use jax.device_put() to convert them to jax's DeviceArray type.
    # REF: <https://github.com/google/flax/discussions/1199#discussioncomment-635132>
    state = jax.device_put(state)

    rendered_images: List[RenderedImage] = []
    try:
        logger.info("starting testing (totally {} image(s) to test)".format(len(test_views)))
<<<<<<< HEAD
        for test_i, test_view in enumerate(tqdm(test_views, desc="testing", bar_format=common.tqdm_format)):
=======
        for test_i, test_view in enumerate(common.tqdm(test_views, desc="testing")):
>>>>>>> 1ab39d26
            logger.debug("testing on {}".format(test_view))
            transform = RigidTransformation(
                rotation=scene_data.all_transforms[test_i, :9].reshape(3, 3),
                translation=scene_data.all_transforms[test_i, -3:].reshape(3),
            )
            KEY, key = jran.split(KEY, 2)
            bg, rgb, depth = render_image_inference(
                KEY=key,
                transform_cw=transform,
                state=state,
            )
            rendered_images.append(RenderedImage(
                bg=data.to_cpu(bg),
                rgb=data.to_cpu(rgb),
                depth=data.to_cpu(depth),
            ))
    except KeyboardInterrupt:
        logger.warn("keyboard interrupt, tested {} images".format(len(rendered_images)))

    gt_rgbs_f32 = map(
        lambda test_view, rendered_image: data.blend_rgba_image_array(
            test_view.image_rgba_u8.astype(jnp.float32) / 255,
            rendered_image.bg,
        ),
        test_views,
        rendered_images,
    )
    logger.debug("calculating psnr")
    mean_psnr = sum(map(
        data.psnr,
        map(data.f32_to_u8, gt_rgbs_f32),
        map(lambda ri: ri.rgb, rendered_images),
    )) / len(rendered_images)
    logger.info("tested {} images, mean psnr={}".format(len(rendered_images), mean_psnr))
<<<<<<< HEAD

    save_dest = args.exp_dir.joinpath(args.split)
    save_dest.mkdir(parents=True, exist_ok=True)
    if "image" in args.save_as:
        dest_rgb = save_dest.joinpath("rgb")
        dest_depth = save_dest.joinpath("depth")

        dest_rgb.mkdir(parents=True, exist_ok=True)
        dest_depth.mkdir(parents=True, exist_ok=True)

        logger.debug("saving as images")
        for save_i, img in enumerate(tqdm(rendered_images, desc="saving images", bar_format=common.tqdm_format)):
            Image.fromarray(np.asarray(img.rgb)).save(dest_rgb.joinpath("{:03d}.png".format(save_i)))
            Image.fromarray(np.asarray(img.depth)).save(dest_depth.joinpath("{:03d}.png".format(save_i)))

    if "video" in args.save_as:
        dest_rgb_video = save_dest.joinpath("rgb.mp4")
        dest_depth_video = save_dest.joinpath("depth.mp4")

        logger.debug("saving predicted color images as a video at '{}'".format(dest_rgb_video))
        data.write_video(
            save_dest.joinpath("rgb.mp4"),
            map(lambda img: img.rgb, rendered_images),
        )

        logger.debug("saving predicted depths as a video at '{}'".format(dest_depth_video))
        data.write_video(
            save_dest.joinpath("depth.mp4"),
            map(lambda img: img.depth, rendered_images),
        )

    return mean_psnr


from utils.types import PinholeCamera
import jax.numpy as jnp
def test_render(KEY: jran.KeyArray, args: NeRFTestingArgs,gui_args:GuiWindowArgs, logger: common.Logger,camera_pose:jnp.array,state:NeRFState):
    
    dtype_np=np.float32
    logs_dir = args.exp_dir.joinpath("logs")
    logs_dir.mkdir(parents=True, exist_ok=True)
    logger = common.setup_logging(
        "nerf.test",
        file=logs_dir.joinpath("test.log"),
        level=args.common.logging.upper(),
        file_level="DEBUG",
    )
    if not args.ckpt.exists():
        logger.error("specified checkpoint '{}' does not exist".format(args.ckpt))
        exit(1)
     #camera info
    Camera_W, Camera_H = 800,800
    fovx = 0.6911112070083618
    focal = float(.5 * Camera_W / np.tan(fovx / 2))
    image_scale=args.scene.image_scale
    camera = PinholeCamera(
            W=int(Camera_W * image_scale),
            H=int(Camera_H * image_scale),
            fx=focal * image_scale,
            fy=focal * image_scale,
            cx=Camera_W / 2 * image_scale,
            cy=Camera_H / 2 * image_scale,
        )
    scene_meta = SceneMeta(
        bound=gui_args.bound,
        camera=camera,
    )
    # load parameters
    # state: NeRFState = checkpoints.restore_checkpoint(
    #     args.ckpt,
    #     target=NeRFState.empty(
    #         raymarch=args.raymarch,
    #         render=args.render,
    #         scene_options=args.scene,
    #         scene_meta=scene_meta,
    #         nerf_fn=make_nerf_ngp(bound=scene_meta.bound).apply,
    #         bg_fn=make_skysphere_background_model_ngp(bound=gui_args.bound).apply if args.scene.with_bg else None,
    #     ),
    # )

    # # WARN:
    # #   flax.checkpoints.restore_checkpoint() returns a pytree with all arrays of numpy's array type,
    # #   which slows down inference.  use jax.device_put() to convert them to jax's DeviceArray type.
    # # REF: <https://github.com/google/flax/discussions/1199#discussioncomment-635132>
    # state = jax.device_put(state)
    
    
    #camera pose
    transform = RigidTransformation(rotation=camera_pose[:3, :3],
                                    translation=jnp.squeeze(camera_pose[:3, 3].reshape(-1,3),axis=0))
    #render
    KEY, key = jran.split(KEY, 2)
    bg, rgb, depth = render_image_inference(
        KEY=key,
        transform_cw=transform,
        state=state,
    )
    rendered_image=RenderedImage(
        bg=data.to_cpu(bg),
        rgb=data.to_cpu(rgb),
        depth=data.to_cpu(depth),
    )
    # #save
    # save_dest = args.exp_dir.joinpath("test")
    # save_dest.mkdir(parents=True, exist_ok=True)
    
    # dest_rgb = save_dest.joinpath("rgb")
    # dest_depth = save_dest.joinpath("depth")

    # dest_rgb.mkdir(parents=True, exist_ok=True)
    # dest_depth.mkdir(parents=True, exist_ok=True)

    # logger.info("saving as rgb image in {}".format(dest_rgb.joinpath("rgb.png")))
    # logger.info("saving as depth image in {}".format(dest_depth.joinpath("depth.png")))
    # Image.fromarray(np.asarray(rendered_image.rgb)).save(dest_rgb.joinpath("rgb.png"))
    # Image.fromarray(np.asarray(rendered_image.depth)).save(dest_depth.joinpath("depth.png"))
    # if "image" in args.save_as:
        # dest_rgb = save_dest.joinpath("rgb")
        # dest_depth = save_dest.joinpath("depth")

        # dest_rgb.mkdir(parents=True, exist_ok=True)
        # dest_depth.mkdir(parents=True, exist_ok=True)

        # logger.debug("saving as image")
        # Image.fromarray(np.asarray(rendered_image.rgb)).save(dest_rgb.joinpath("rgb.png"))
        # Image.fromarray(np.asarray(rendered_image.depth)).save(dest_depth.joinpath("depth.png"))
    rgb=np.array(rendered_image.rgb,dtype=dtype_np)/255.
    depth=np.array(rendered_image.depth,dtype=dtype_np)/255.
    return rgb,depth


# import logging
# import jax.numpy as jnp
# def test_render(KEY: jran.KeyArray, args: NeRFTestingArgs, logger: logging.Logger,camera_pose:jnp.array):
    
#     from utils.types import PinholeCamera
#     if not args.ckpt.exists():
#         logger.warn("specified checkpoint '{}' does not exist".format(args.test_ckpt))
#         exit(1)

#     dtype = getattr(jnp, "float{}".format(args.common.prec))
#     logger.setLevel(args.common.logging.upper())
#     # model parameters
#     KEY, key = jran.split(KEY, 2)
#     model, init_input = (
#         make_nerf_ngp(bound=args.scene.bound),
#         (jnp.zeros((1, 3), dtype=dtype), jnp.zeros((1, 3), dtype=dtype))
#     )
#     # initialize model structure but discard parameters, as parameters are loaded later
#     model.init(key, *init_input)
#     if args.common.summary:
#         print(model.tabulate(key, *init_input))

#     # load parameters
#     ckpt = checkpoints.restore_checkpoint(args.test_ckpt, target=None)
#     batch_config = NeRFBatchConfig(**ckpt["batch_config"])
#     batch_config = batch_config
#     ogrid, params = OccupancyDensityGrid(**ckpt["ogrid"]), ckpt["params"]
#     params = jax.tree_util.tree_map(lambda x: jnp.asarray(x), params)
#     params = jax.lax.stop_gradient(params)

#     #camera info
#     Camera_W, Camera_H = 800,800
#     fovx = 0.6911112070083618
#     focal = float(.5 * Camera_W / np.tan(fovx / 2))
#     camera = PinholeCamera(
#         W=Camera_W,
#         H=Camera_H,
#         focal=focal,
#     )
#     #camera pose
#     transform = RigidTransformation(rotation=camera_pose[:3, :3],
#                                     translation=jnp.squeeze(camera_pose[:3, 3].reshape(-1,3),axis=0))
    
#     #render
#     KEY, key = jran.split(KEY, 2)
#     rgb, depth = render_image(
#         KEY=key,
#         bound=args.scene.bound,
#         #camera=scene_metadata_test.camera,
#         camera=camera,
#         transform_cw=transform,
#         options=args.render,
#         raymarch_options=args.raymarch,
#         batch_config=batch_config,
#         ogrid=ogrid,
#         param_dict={"params": params},
#         nerf_fn=model.apply,
#     )
    
#     #save images
#     tested_image=TestedImage(
#         rgb=rgb,
#         depth=depth,
#         gt_path=Path(""),
#     )
#     #dest = args.exp_dir.joinpath(args.test_split)
#     dest = args.exp_dir
#     dest.mkdir(parents=True, exist_ok=True)
    
#     dest_rgb = dest.joinpath("rgb.png")
#     dest_depth = dest.joinpath("depth.png")
#     logger.info("save rgb image to path:{}".format(dest_rgb))
#     tested_image.save_rgb(dest_rgb)
#     logger.info("save depth image to path:{}".format(dest_depth))
#     tested_image.save_depth(dest_depth)
#     dtype_np = getattr(np, "float{}".format(args.common.prec))
    
#     rgb=np.array(rgb,dtype=np.float128)/256.
#     depth=np.array(depth,dtype=np.float128)/256.
#     return rgb,depth
=======

    save_dest = args.exp_dir.joinpath(args.split)
    save_dest.mkdir(parents=True, exist_ok=True)
    if "image" in args.save_as:
        dest_rgb = save_dest.joinpath("rgb")
        dest_depth = save_dest.joinpath("depth")

        dest_rgb.mkdir(parents=True, exist_ok=True)
        dest_depth.mkdir(parents=True, exist_ok=True)

        logger.debug("saving as images")
        for save_i, img in enumerate(common.tqdm(rendered_images, desc="saving images")):
            Image.fromarray(np.asarray(img.rgb)).save(dest_rgb.joinpath("{:03d}.png".format(save_i)))
            Image.fromarray(np.asarray(img.depth)).save(dest_depth.joinpath("{:03d}.png".format(save_i)))

    if "video" in args.save_as:
        dest_rgb_video = save_dest.joinpath("rgb.mp4")
        dest_depth_video = save_dest.joinpath("depth.mp4")

        logger.debug("saving predicted color images as a video at '{}'".format(dest_rgb_video))
        data.write_video(
            save_dest.joinpath("rgb.mp4"),
            map(lambda img: img.rgb, rendered_images),
        )

        logger.debug("saving predicted depths as a video at '{}'".format(dest_depth_video))
        data.write_video(
            save_dest.joinpath("depth.mp4"),
            map(lambda img: img.depth, rendered_images),
        )

    return mean_psnr
>>>>>>> 1ab39d26
<|MERGE_RESOLUTION|>--- conflicted
+++ resolved
@@ -11,13 +11,8 @@
 from models.nerfs import make_nerf_ngp, make_skysphere_background_model_ngp
 from models.renderers import render_image_inference
 from utils import common, data
-<<<<<<< HEAD
-from utils.args import NeRFTestingArgs,GuiWindowArgs
-from utils.types import NeRFState, RenderedImage, RigidTransformation,SceneMeta
-=======
 from utils.args import NeRFTestingArgs
 from utils.types import NeRFState, RenderedImage, RigidTransformation
->>>>>>> 1ab39d26
 
 
 def test(KEY: jran.KeyArray, args: NeRFTestingArgs, logger: common.Logger):
@@ -61,11 +56,7 @@
     rendered_images: List[RenderedImage] = []
     try:
         logger.info("starting testing (totally {} image(s) to test)".format(len(test_views)))
-<<<<<<< HEAD
-        for test_i, test_view in enumerate(tqdm(test_views, desc="testing", bar_format=common.tqdm_format)):
-=======
         for test_i, test_view in enumerate(common.tqdm(test_views, desc="testing")):
->>>>>>> 1ab39d26
             logger.debug("testing on {}".format(test_view))
             transform = RigidTransformation(
                 rotation=scene_data.all_transforms[test_i, :9].reshape(3, 3),
@@ -100,219 +91,6 @@
         map(lambda ri: ri.rgb, rendered_images),
     )) / len(rendered_images)
     logger.info("tested {} images, mean psnr={}".format(len(rendered_images), mean_psnr))
-<<<<<<< HEAD
-
-    save_dest = args.exp_dir.joinpath(args.split)
-    save_dest.mkdir(parents=True, exist_ok=True)
-    if "image" in args.save_as:
-        dest_rgb = save_dest.joinpath("rgb")
-        dest_depth = save_dest.joinpath("depth")
-
-        dest_rgb.mkdir(parents=True, exist_ok=True)
-        dest_depth.mkdir(parents=True, exist_ok=True)
-
-        logger.debug("saving as images")
-        for save_i, img in enumerate(tqdm(rendered_images, desc="saving images", bar_format=common.tqdm_format)):
-            Image.fromarray(np.asarray(img.rgb)).save(dest_rgb.joinpath("{:03d}.png".format(save_i)))
-            Image.fromarray(np.asarray(img.depth)).save(dest_depth.joinpath("{:03d}.png".format(save_i)))
-
-    if "video" in args.save_as:
-        dest_rgb_video = save_dest.joinpath("rgb.mp4")
-        dest_depth_video = save_dest.joinpath("depth.mp4")
-
-        logger.debug("saving predicted color images as a video at '{}'".format(dest_rgb_video))
-        data.write_video(
-            save_dest.joinpath("rgb.mp4"),
-            map(lambda img: img.rgb, rendered_images),
-        )
-
-        logger.debug("saving predicted depths as a video at '{}'".format(dest_depth_video))
-        data.write_video(
-            save_dest.joinpath("depth.mp4"),
-            map(lambda img: img.depth, rendered_images),
-        )
-
-    return mean_psnr
-
-
-from utils.types import PinholeCamera
-import jax.numpy as jnp
-def test_render(KEY: jran.KeyArray, args: NeRFTestingArgs,gui_args:GuiWindowArgs, logger: common.Logger,camera_pose:jnp.array,state:NeRFState):
-    
-    dtype_np=np.float32
-    logs_dir = args.exp_dir.joinpath("logs")
-    logs_dir.mkdir(parents=True, exist_ok=True)
-    logger = common.setup_logging(
-        "nerf.test",
-        file=logs_dir.joinpath("test.log"),
-        level=args.common.logging.upper(),
-        file_level="DEBUG",
-    )
-    if not args.ckpt.exists():
-        logger.error("specified checkpoint '{}' does not exist".format(args.ckpt))
-        exit(1)
-     #camera info
-    Camera_W, Camera_H = 800,800
-    fovx = 0.6911112070083618
-    focal = float(.5 * Camera_W / np.tan(fovx / 2))
-    image_scale=args.scene.image_scale
-    camera = PinholeCamera(
-            W=int(Camera_W * image_scale),
-            H=int(Camera_H * image_scale),
-            fx=focal * image_scale,
-            fy=focal * image_scale,
-            cx=Camera_W / 2 * image_scale,
-            cy=Camera_H / 2 * image_scale,
-        )
-    scene_meta = SceneMeta(
-        bound=gui_args.bound,
-        camera=camera,
-    )
-    # load parameters
-    # state: NeRFState = checkpoints.restore_checkpoint(
-    #     args.ckpt,
-    #     target=NeRFState.empty(
-    #         raymarch=args.raymarch,
-    #         render=args.render,
-    #         scene_options=args.scene,
-    #         scene_meta=scene_meta,
-    #         nerf_fn=make_nerf_ngp(bound=scene_meta.bound).apply,
-    #         bg_fn=make_skysphere_background_model_ngp(bound=gui_args.bound).apply if args.scene.with_bg else None,
-    #     ),
-    # )
-
-    # # WARN:
-    # #   flax.checkpoints.restore_checkpoint() returns a pytree with all arrays of numpy's array type,
-    # #   which slows down inference.  use jax.device_put() to convert them to jax's DeviceArray type.
-    # # REF: <https://github.com/google/flax/discussions/1199#discussioncomment-635132>
-    # state = jax.device_put(state)
-    
-    
-    #camera pose
-    transform = RigidTransformation(rotation=camera_pose[:3, :3],
-                                    translation=jnp.squeeze(camera_pose[:3, 3].reshape(-1,3),axis=0))
-    #render
-    KEY, key = jran.split(KEY, 2)
-    bg, rgb, depth = render_image_inference(
-        KEY=key,
-        transform_cw=transform,
-        state=state,
-    )
-    rendered_image=RenderedImage(
-        bg=data.to_cpu(bg),
-        rgb=data.to_cpu(rgb),
-        depth=data.to_cpu(depth),
-    )
-    # #save
-    # save_dest = args.exp_dir.joinpath("test")
-    # save_dest.mkdir(parents=True, exist_ok=True)
-    
-    # dest_rgb = save_dest.joinpath("rgb")
-    # dest_depth = save_dest.joinpath("depth")
-
-    # dest_rgb.mkdir(parents=True, exist_ok=True)
-    # dest_depth.mkdir(parents=True, exist_ok=True)
-
-    # logger.info("saving as rgb image in {}".format(dest_rgb.joinpath("rgb.png")))
-    # logger.info("saving as depth image in {}".format(dest_depth.joinpath("depth.png")))
-    # Image.fromarray(np.asarray(rendered_image.rgb)).save(dest_rgb.joinpath("rgb.png"))
-    # Image.fromarray(np.asarray(rendered_image.depth)).save(dest_depth.joinpath("depth.png"))
-    # if "image" in args.save_as:
-        # dest_rgb = save_dest.joinpath("rgb")
-        # dest_depth = save_dest.joinpath("depth")
-
-        # dest_rgb.mkdir(parents=True, exist_ok=True)
-        # dest_depth.mkdir(parents=True, exist_ok=True)
-
-        # logger.debug("saving as image")
-        # Image.fromarray(np.asarray(rendered_image.rgb)).save(dest_rgb.joinpath("rgb.png"))
-        # Image.fromarray(np.asarray(rendered_image.depth)).save(dest_depth.joinpath("depth.png"))
-    rgb=np.array(rendered_image.rgb,dtype=dtype_np)/255.
-    depth=np.array(rendered_image.depth,dtype=dtype_np)/255.
-    return rgb,depth
-
-
-# import logging
-# import jax.numpy as jnp
-# def test_render(KEY: jran.KeyArray, args: NeRFTestingArgs, logger: logging.Logger,camera_pose:jnp.array):
-    
-#     from utils.types import PinholeCamera
-#     if not args.ckpt.exists():
-#         logger.warn("specified checkpoint '{}' does not exist".format(args.test_ckpt))
-#         exit(1)
-
-#     dtype = getattr(jnp, "float{}".format(args.common.prec))
-#     logger.setLevel(args.common.logging.upper())
-#     # model parameters
-#     KEY, key = jran.split(KEY, 2)
-#     model, init_input = (
-#         make_nerf_ngp(bound=args.scene.bound),
-#         (jnp.zeros((1, 3), dtype=dtype), jnp.zeros((1, 3), dtype=dtype))
-#     )
-#     # initialize model structure but discard parameters, as parameters are loaded later
-#     model.init(key, *init_input)
-#     if args.common.summary:
-#         print(model.tabulate(key, *init_input))
-
-#     # load parameters
-#     ckpt = checkpoints.restore_checkpoint(args.test_ckpt, target=None)
-#     batch_config = NeRFBatchConfig(**ckpt["batch_config"])
-#     batch_config = batch_config
-#     ogrid, params = OccupancyDensityGrid(**ckpt["ogrid"]), ckpt["params"]
-#     params = jax.tree_util.tree_map(lambda x: jnp.asarray(x), params)
-#     params = jax.lax.stop_gradient(params)
-
-#     #camera info
-#     Camera_W, Camera_H = 800,800
-#     fovx = 0.6911112070083618
-#     focal = float(.5 * Camera_W / np.tan(fovx / 2))
-#     camera = PinholeCamera(
-#         W=Camera_W,
-#         H=Camera_H,
-#         focal=focal,
-#     )
-#     #camera pose
-#     transform = RigidTransformation(rotation=camera_pose[:3, :3],
-#                                     translation=jnp.squeeze(camera_pose[:3, 3].reshape(-1,3),axis=0))
-    
-#     #render
-#     KEY, key = jran.split(KEY, 2)
-#     rgb, depth = render_image(
-#         KEY=key,
-#         bound=args.scene.bound,
-#         #camera=scene_metadata_test.camera,
-#         camera=camera,
-#         transform_cw=transform,
-#         options=args.render,
-#         raymarch_options=args.raymarch,
-#         batch_config=batch_config,
-#         ogrid=ogrid,
-#         param_dict={"params": params},
-#         nerf_fn=model.apply,
-#     )
-    
-#     #save images
-#     tested_image=TestedImage(
-#         rgb=rgb,
-#         depth=depth,
-#         gt_path=Path(""),
-#     )
-#     #dest = args.exp_dir.joinpath(args.test_split)
-#     dest = args.exp_dir
-#     dest.mkdir(parents=True, exist_ok=True)
-    
-#     dest_rgb = dest.joinpath("rgb.png")
-#     dest_depth = dest.joinpath("depth.png")
-#     logger.info("save rgb image to path:{}".format(dest_rgb))
-#     tested_image.save_rgb(dest_rgb)
-#     logger.info("save depth image to path:{}".format(dest_depth))
-#     tested_image.save_depth(dest_depth)
-#     dtype_np = getattr(np, "float{}".format(args.common.prec))
-    
-#     rgb=np.array(rgb,dtype=np.float128)/256.
-#     depth=np.array(depth,dtype=np.float128)/256.
-#     return rgb,depth
-=======
 
     save_dest = args.exp_dir.joinpath(args.split)
     save_dest.mkdir(parents=True, exist_ok=True)
@@ -344,5 +122,4 @@
             map(lambda img: img.depth, rendered_images),
         )
 
-    return mean_psnr
->>>>>>> 1ab39d26
+    return mean_psnr