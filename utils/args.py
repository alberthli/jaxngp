--- conflicted
+++ resolved
@@ -196,15 +196,9 @@
     resolution_scale=1.0
     common: CommonArgs=CommonArgs()
     scene: SceneOptions=SceneOptions(
-<<<<<<< HEAD
         world_scale=1.0,
-        image_scale=1.0,
-
-=======
-        world_scale=0.6,
         resolution_scale=1.0,
         camera_near=0.1,
->>>>>>> dc17bda2
     )
     bound:float=1.5*scene.world_scale
     
