--- conflicted
+++ resolved
@@ -14,16 +14,9 @@
 import jax.numpy as jnp
 import jax.random as jran
 import numpy as np
-<<<<<<< HEAD
-from tqdm import tqdm
-
-from . import sfm
-from .common import jit_jaxfn_with, mkValueError, tqdm_format
-=======
 
 from . import sfm
 from .common import jit_jaxfn_with, mkValueError, tqdm
->>>>>>> 1ab39d26
 from .types import (
     ColmapMatcherType,
     ImageMetadata,
@@ -47,8 +40,11 @@
 @jax.jit
 def f32_to_u8(img: jax.Array) -> jax.Array:
     return jnp.clip(jnp.round(img * 255), 0, 255).astype(jnp.uint8)
-<<<<<<< HEAD
-
+
+    sfm.export_text_format_model(
+        undistorted_sparse_reconstruction_dir=undistorted_images_dir.joinpath("sparse"),
+        text_model_dir=text_model_dir,
+    )
 
 @jax.jit
 def mono_to_rgb(img: jax.Array) -> jax.Array:
@@ -271,244 +267,12 @@
         sparse_reconstruction_dir=sparse_reconstruction_dir.joinpath("0"),
         undistorted_images_dir=undistorted_images_dir,
     )
-=======
->>>>>>> 1ab39d26
 
     sfm.export_text_format_model(
         undistorted_sparse_reconstruction_dir=undistorted_images_dir.joinpath("sparse"),
         text_model_dir=text_model_dir,
     )
 
-<<<<<<< HEAD
-=======
-@jax.jit
-def mono_to_rgb(img: jax.Array) -> jax.Array:
-    return jnp.tile(img[..., None], (1, 1, 3))
-
-
-def video_to_images(
-    video_in: Path,
-    images_dir: Path,
-    fmt: str="%03d.png",
-    fps: int=3,
-):
-    video_in, images_dir = Path(video_in), Path(images_dir)
-    images_dir.mkdir(parents=True, exist_ok=True)
-    (ffmpeg.input(video_in)
-        .output(
-            images_dir.joinpath(fmt).as_posix(),
-            r=fps,
-            pix_fmt="rgb24",  # colmap only supports 8-bit color depth
-        )
-        .run(
-            capture_stdout=False,
-            capture_stderr=False,
-        )
-    )
-
-
-def qvec2rotmat(qvec):
-    "copied from NVLabs/instant-ngp/scripts/colmap2nerf.py"
-    return np.asarray([
-        [
-            1 - 2 * qvec[2]**2 - 2 * qvec[3]**2,
-            2 * qvec[1] * qvec[2] - 2 * qvec[0] * qvec[3],
-            2 * qvec[3] * qvec[1] + 2 * qvec[0] * qvec[2]
-        ], [
-            2 * qvec[1] * qvec[2] + 2 * qvec[0] * qvec[3],
-            1 - 2 * qvec[1]**2 - 2 * qvec[3]**2,
-            2 * qvec[2] * qvec[3] - 2 * qvec[0] * qvec[1]
-        ], [
-            2 * qvec[3] * qvec[1] - 2 * qvec[0] * qvec[2],
-            2 * qvec[2] * qvec[3] + 2 * qvec[0] * qvec[1],
-            1 - 2 * qvec[1]**2 - 2 * qvec[2]**2
-        ]
-    ])
-def rotmat(a, b):
-    "copied from NVLabs/instant-ngp/scripts/colmap2nerf.py"
-    a, b = a / np.linalg.norm(a), b / np.linalg.norm(b)
-    v = np.cross(a, b)
-    c = np.dot(a, b)
-    # handle exception for the opposite direction input
-    if c < -1 + 1e-10:
-        return rotmat(a + np.random.uniform(-1e-2, 1e-2, 3), b)
-    s = np.linalg.norm(v)
-    kmat = np.array([[0, -v[2], v[1]], [v[2], 0, -v[0]], [-v[1], v[0], 0]])
-    return np.eye(3) + kmat + kmat.dot(kmat) * ((1 - c) / (s ** 2 + 1e-10))
-def closest_point_2_lines(oa, da, ob, db): 
-    """
-    (copied from NVLabs/instant-ngp/scripts/colmap2nerf.py)
-    returns point closest to both rays of form o+t*d, and a weight factor that goes to 0 if the lines are parallel
-    """
-    da = da / np.linalg.norm(da)
-    db = db / np.linalg.norm(db)
-    c = np.cross(da, db)
-    denom = np.linalg.norm(c)**2
-    t = ob - oa
-    ta = np.linalg.det([t, db, c]) / (denom + 1e-10)
-    tb = np.linalg.det([t, da, c]) / (denom + 1e-10)
-    if ta > 0:
-        ta = 0
-    if tb > 0:
-        tb = 0
-    return (oa+ta*da+ob+tb*db) * 0.5, denom
-
-
-def write_transforms_json(
-    dataset_root_dir: Path,
-    images_dir: Path,
-    text_model_dir: Path,
-    # given that the cameras' average distance to the origin is (4.0 * `camera_scale`), what would
-    # the scene's bound be?
-    bound: float,
-    camera_scale: float,
-    bg: bool,
-):
-    "adapted from NVLabs/instant-ngp/scripts/colmap2nerf.py"
-    dataset_root_dir, images_dir, text_model_dir = (
-        Path(dataset_root_dir),
-        Path(images_dir),
-        Path(text_model_dir),
-    )
-    rel_prefix = images_dir.relative_to(dataset_root_dir)
-
-    camera = PinholeCamera.from_colmap_txt(text_model_dir.joinpath("cameras.txt"))
-
-    images_txt = text_model_dir.joinpath("images.txt")
-    images_lines = list(filter(lambda line: line[0] != "#", open(images_txt).readlines()))[::2]
-    up = np.zeros(3)
-    bottom_row = np.asarray((0, 0, 0, 1.0)).reshape(1, 4)
-    frames: List[TransformJsonFrame] = []
-    for line in images_lines:
-        # IMAGE_ID, QW, QX, QY, QZ, TX, TY, TZ, CAMERA_ID, NAME
-        _, qw, qx, qy, qz, tx, ty, tz, _, name = line.strip().split()
-        R = qvec2rotmat(tuple(map(float, (qw, qx, qy, qz))))
-        T = np.asarray(tuple(map(float, (tx, ty, tz)))).reshape(3, 1)
-        m = np.concatenate([R, T], axis=-1)
-        m = np.concatenate([m, bottom_row], axis=0)
-        c2w = np.linalg.inv(m)
-
-        c2w[0:3,2] *= -1 # flip the y and z axis
-        c2w[0:3,1] *= -1
-        c2w = c2w[[1,0,2,3],:]
-        c2w[2,:] *= -1 # flip whole world upside down
-        up += c2w[0:3,1]
-
-        frames.append(TransformJsonFrame(
-            file_path=rel_prefix.joinpath(name).as_posix(),
-            transform_matrix=c2w.tolist(),
-        ))
-
-    # reorient the scene to be easier to work with
-    up = up / np.linalg.norm(up)
-    print("up vector:", up, "->", [0, 0, 1])
-    R = rotmat(up,[0,0,1]) # rotate up vector to [0,0,1]
-    R = np.pad(R,[0,1])
-    R[-1, -1] = 1
-
-    for i, f in enumerate(frames):
-        frames[i] = dataclasses.replace(f, transform_matrix=np.matmul(R, f.transform_matrix_numpy).tolist())
-
-    # find a central point they are all looking at
-    totw = 0.0
-    totp = np.array([0.0, 0.0, 0.0])
-    for f in frames:
-        mf = f.transform_matrix_numpy[0:3,:]
-        for g in frames:
-            mg = g.transform_matrix_numpy[0:3,:]
-            p, w = closest_point_2_lines(mf[:,3], mf[:,2], mg[:,3], mg[:,2])
-            if w > 1e-5:
-                totp += p*w
-                totw += w
-    if totw > 0.0:
-        totp /= totw
-    # the cameras are looking at totp
-    print("the cameras are looking at:", totp, "->", [0, 0, 0])
-    for i, f in enumerate(frames):
-        new_m = f.transform_matrix_numpy
-        new_m[0:3,3] -= totp
-        frames[i] = dataclasses.replace(f, transform_matrix=new_m.tolist())
-
-    avglen = 0.
-    for f in frames:
-        avglen += np.linalg.norm(f.transform_matrix_numpy[0:3,3])
-    avglen /= len(frames)
-    print("average camera distance from origin:", avglen, "->", 4.0)
-    for i, f in enumerate(frames):
-        # scale to "nerf sized"
-        new_m = f.transform_matrix_numpy
-        new_m[0:3, 3] *= 4.0 / avglen
-        frames[i] = dataclasses.replace(f, transform_matrix=new_m.tolist())
-
-    print("scene bound (i.e. half width of scene's aabb):", bound * 2)
-    all_transform_json = TransformJsonNGP(
-        frames=frames,
-        fl_x=camera.fx,
-        fl_y=camera.fy,
-        cx=camera.cx,
-        cy=camera.cy,
-        w=camera.W,
-        h=camera.H,
-        aabb_scale=bound,
-    )
-    all_transform_json: TransformJsonNGP = dataclasses.replace(
-        all_transform_json,
-        scale=camera_scale,
-        bg=bg,
-    ).scale_camera_positions()
-    train_tj = dataclasses.replace(all_transform_json, frames=frames[:len(frames) // 2])
-    val_tj = dataclasses.replace(all_transform_json, frames=frames[len(frames) // 2:len(frames) // 2 + len(frames) // 4])
-    test_tj = dataclasses.replace(all_transform_json, frames=frames[len(frames) // 2 + len(frames) // 4:])
-    train_tj.save(dataset_root_dir.joinpath("transforms_train.json"))
-    val_tj.save(dataset_root_dir.joinpath("transforms_val.json"))
-    test_tj.save(dataset_root_dir.joinpath("transforms_test.json"))
-    return all_transform_json
-
-
-def create_dataset_from_single_camera_image_collection(
-    raw_images_dir: Path,
-    dataset_root_dir: Path,
-    matcher: ColmapMatcherType,
-    bound: float,
-    camera_scale: float,
-    bg: bool,
-):
-    raw_images_dir, dataset_root_dir = Path(raw_images_dir), Path(dataset_root_dir)
-    dataset_root_dir.mkdir(parents=True, exist_ok=True)
-
-    artifacts_dir = dataset_root_dir.joinpath("artifacts")
-    artifacts_dir.mkdir(parents=True, exist_ok=True)
-    db_path = artifacts_dir.joinpath("colmap.db")
-    sparse_reconstruction_dir = artifacts_dir.joinpath("sparse")
-    undistorted_images_dir = dataset_root_dir.joinpath("images-undistorted")
-    text_model_dir = artifacts_dir.joinpath("text")
-
-    sfm.extract_features(images_dir=raw_images_dir, db_path=db_path)
-
-    sfm.match_features(matcher=matcher, db_path=db_path)
-
-    maps = sfm.sparse_reconstruction(
-        images_dir=raw_images_dir,
-        sparse_reconstruction_dir=sparse_reconstruction_dir,
-        db_path=db_path,
-    )
-    if len(maps) == 0:
-        raise RuntimeError("mapping with colmap failed")
-    elif len(maps) > 1:
-        raise RuntimeError("colmap reconstructed more than 1 maps")
-
-    sfm.undistort(
-        images_dir=raw_images_dir,
-        sparse_reconstruction_dir=sparse_reconstruction_dir.joinpath("0"),
-        undistorted_images_dir=undistorted_images_dir,
-    )
-
-    sfm.export_text_format_model(
-        undistorted_sparse_reconstruction_dir=undistorted_images_dir.joinpath("sparse"),
-        text_model_dir=text_model_dir,
-    )
-
->>>>>>> 1ab39d26
     write_transforms_json(
         dataset_root_dir=dataset_root_dir,
         images_dir=undistorted_images_dir.joinpath("images"),
@@ -617,11 +381,7 @@
     images = list(images) * loop
     assert len(images) > 0, "cannot write empty video"
     video_writer = imageio.get_writer(dest, mode="I", fps=fps)
-<<<<<<< HEAD
-    for im in tqdm(images, desc="writing video to {}".format(dest.as_posix()), bar_format=tqdm_format):
-=======
     for im in tqdm(images, desc="writing video to {}".format(dest.as_posix())):
->>>>>>> 1ab39d26
         video_writer.append_data(np.asarray(im))
 
 
@@ -890,14 +650,8 @@
         list(tqdm(
             ThreadPoolExecutor().map(lambda view: view.rgba_u8, views),
             total=len(views),
-<<<<<<< HEAD
-            desc="pre-loading views",
-            bar_format=tqdm_format),
-        ),
-=======
             desc="pre-loading views"
         )),
->>>>>>> 1ab39d26
         axis=0,
     )
 
